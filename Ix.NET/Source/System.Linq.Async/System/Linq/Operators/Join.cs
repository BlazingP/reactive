﻿// Licensed to the .NET Foundation under one or more agreements.
// The .NET Foundation licenses this file to you under the Apache 2.0 License.
// See the LICENSE file in the project root for more information. 

using System.Collections.Generic;
using System.Threading;
using System.Threading.Tasks;

namespace System.Linq
{
    public static partial class AsyncEnumerable
    {
        public static IAsyncEnumerable<TResult> Join<TOuter, TInner, TKey, TResult>(this IAsyncEnumerable<TOuter> outer, IAsyncEnumerable<TInner> inner, Func<TOuter, TKey> outerKeySelector, Func<TInner, TKey> innerKeySelector, Func<TOuter, TInner, TResult> resultSelector) =>
            Join(outer, inner, outerKeySelector, innerKeySelector, resultSelector, comparer: null);

        public static IAsyncEnumerable<TResult> Join<TOuter, TInner, TKey, TResult>(this IAsyncEnumerable<TOuter> outer, IAsyncEnumerable<TInner> inner, Func<TOuter, TKey> outerKeySelector, Func<TInner, TKey> innerKeySelector, Func<TOuter, TInner, TResult> resultSelector, IEqualityComparer<TKey>? comparer)
        {
            if (outer == null)
                throw Error.ArgumentNull(nameof(outer));
            if (inner == null)
                throw Error.ArgumentNull(nameof(inner));
            if (outerKeySelector == null)
                throw Error.ArgumentNull(nameof(outerKeySelector));
            if (innerKeySelector == null)
                throw Error.ArgumentNull(nameof(innerKeySelector));
            if (resultSelector == null)
                throw Error.ArgumentNull(nameof(resultSelector));

<<<<<<< HEAD
#if USE_ASYNC_ITERATOR
#if HAS_ASYNC_ENUMERABLE_CANCELLATION
            return Core();

            async IAsyncEnumerable<TResult> Core([System.Runtime.CompilerServices.EnumeratorCancellation]CancellationToken cancellationToken = default)
#else
=======
>>>>>>> 305d381d
            return Create(Core);

            async IAsyncEnumerator<TResult> Core(CancellationToken cancellationToken)
#endif
            {
                await using (var e = outer.GetConfiguredAsyncEnumerator(cancellationToken, false))
                {
                    if (await e.MoveNextAsync())
                    {
                        var lookup = await Internal.Lookup<TKey, TInner>.CreateForJoinAsync(inner, innerKeySelector, comparer, cancellationToken).ConfigureAwait(false);

                        if (lookup.Count != 0)
                        {
                            do
                            {
                                var item = e.Current;

                                var outerKey = outerKeySelector(item);

                                var g = lookup.GetGrouping(outerKey);

                                if (g != null)
                                {
                                    var count = g._count;
                                    var elements = g._elements;

                                    for (var i = 0; i != count; ++i)
                                    {
                                        yield return resultSelector(item, elements[i]);
                                    }
                                }
                            }
                            while (await e.MoveNextAsync());
                        }
                    }
                }
            }
        }

        internal static IAsyncEnumerable<TResult> JoinAwaitCore<TOuter, TInner, TKey, TResult>(this IAsyncEnumerable<TOuter> outer, IAsyncEnumerable<TInner> inner, Func<TOuter, ValueTask<TKey>> outerKeySelector, Func<TInner, ValueTask<TKey>> innerKeySelector, Func<TOuter, TInner, ValueTask<TResult>> resultSelector) =>
            JoinAwaitCore<TOuter, TInner, TKey, TResult>(outer, inner, outerKeySelector, innerKeySelector, resultSelector, comparer: null);

        internal static IAsyncEnumerable<TResult> JoinAwaitCore<TOuter, TInner, TKey, TResult>(this IAsyncEnumerable<TOuter> outer, IAsyncEnumerable<TInner> inner, Func<TOuter, ValueTask<TKey>> outerKeySelector, Func<TInner, ValueTask<TKey>> innerKeySelector, Func<TOuter, TInner, ValueTask<TResult>> resultSelector, IEqualityComparer<TKey>? comparer)
        {
            if (outer == null)
                throw Error.ArgumentNull(nameof(outer));
            if (inner == null)
                throw Error.ArgumentNull(nameof(inner));
            if (outerKeySelector == null)
                throw Error.ArgumentNull(nameof(outerKeySelector));
            if (innerKeySelector == null)
                throw Error.ArgumentNull(nameof(innerKeySelector));
            if (resultSelector == null)
                throw Error.ArgumentNull(nameof(resultSelector));

<<<<<<< HEAD
#if USE_ASYNC_ITERATOR
#if HAS_ASYNC_ENUMERABLE_CANCELLATION
            return Core();

            async IAsyncEnumerable<TResult> Core([System.Runtime.CompilerServices.EnumeratorCancellation]CancellationToken cancellationToken = default)
#else
=======
>>>>>>> 305d381d
            return Create(Core);

            async IAsyncEnumerator<TResult> Core(CancellationToken cancellationToken)
#endif
            {
                await using (var e = outer.GetConfiguredAsyncEnumerator(cancellationToken, false))
                {
                    if (await e.MoveNextAsync())
                    {
                        var lookup = await Internal.LookupWithTask<TKey, TInner>.CreateForJoinAsync(inner, innerKeySelector, comparer, cancellationToken).ConfigureAwait(false);

                        if (lookup.Count != 0)
                        {
                            do
                            {
                                var item = e.Current;

                                var outerKey = await outerKeySelector(item).ConfigureAwait(false);

                                var g = lookup.GetGrouping(outerKey);

                                if (g != null)
                                {
                                    var count = g._count;
                                    var elements = g._elements;

                                    for (var i = 0; i != count; ++i)
                                    {
                                        yield return await resultSelector(item, elements[i]).ConfigureAwait(false);
                                    }
                                }
                            }
                            while (await e.MoveNextAsync());
                        }
                    }
                }
            }
        }

#if !NO_DEEP_CANCELLATION
        internal static IAsyncEnumerable<TResult> JoinAwaitWithCancellationCore<TOuter, TInner, TKey, TResult>(this IAsyncEnumerable<TOuter> outer, IAsyncEnumerable<TInner> inner, Func<TOuter, CancellationToken, ValueTask<TKey>> outerKeySelector, Func<TInner, CancellationToken, ValueTask<TKey>> innerKeySelector, Func<TOuter, TInner, CancellationToken, ValueTask<TResult>> resultSelector) =>
            JoinAwaitWithCancellationCore<TOuter, TInner, TKey, TResult>(outer, inner, outerKeySelector, innerKeySelector, resultSelector, comparer: null);

        internal static IAsyncEnumerable<TResult> JoinAwaitWithCancellationCore<TOuter, TInner, TKey, TResult>(this IAsyncEnumerable<TOuter> outer, IAsyncEnumerable<TInner> inner, Func<TOuter, CancellationToken, ValueTask<TKey>> outerKeySelector, Func<TInner, CancellationToken, ValueTask<TKey>> innerKeySelector, Func<TOuter, TInner, CancellationToken, ValueTask<TResult>> resultSelector, IEqualityComparer<TKey>? comparer)
        {
            if (outer == null)
                throw Error.ArgumentNull(nameof(outer));
            if (inner == null)
                throw Error.ArgumentNull(nameof(inner));
            if (outerKeySelector == null)
                throw Error.ArgumentNull(nameof(outerKeySelector));
            if (innerKeySelector == null)
                throw Error.ArgumentNull(nameof(innerKeySelector));
            if (resultSelector == null)
                throw Error.ArgumentNull(nameof(resultSelector));

<<<<<<< HEAD
#if USE_ASYNC_ITERATOR
#if HAS_ASYNC_ENUMERABLE_CANCELLATION
            return Core();

            async IAsyncEnumerable<TResult> Core([System.Runtime.CompilerServices.EnumeratorCancellation]CancellationToken cancellationToken = default)
#else
=======
>>>>>>> 305d381d
            return Create(Core);

            async IAsyncEnumerator<TResult> Core(CancellationToken cancellationToken)
#endif
            {
                await using (var e = outer.GetConfiguredAsyncEnumerator(cancellationToken, false))
                {
                    if (await e.MoveNextAsync())
                    {
                        var lookup = await Internal.LookupWithTask<TKey, TInner>.CreateForJoinAsync(inner, innerKeySelector, comparer, cancellationToken).ConfigureAwait(false);

                        if (lookup.Count != 0)
                        {
                            do
                            {
                                var item = e.Current;

                                var outerKey = await outerKeySelector(item, cancellationToken).ConfigureAwait(false);

                                var g = lookup.GetGrouping(outerKey);

                                if (g != null)
                                {
                                    var count = g._count;
                                    var elements = g._elements;

                                    for (var i = 0; i != count; ++i)
                                    {
                                        yield return await resultSelector(item, elements[i], cancellationToken).ConfigureAwait(false);
                                    }
                                }
                            }
                            while (await e.MoveNextAsync());
                        }
                    }
                }
            }
        }
#endif
    }
}<|MERGE_RESOLUTION|>--- conflicted
+++ resolved
@@ -26,15 +26,11 @@
             if (resultSelector == null)
                 throw Error.ArgumentNull(nameof(resultSelector));
 
-<<<<<<< HEAD
-#if USE_ASYNC_ITERATOR
 #if HAS_ASYNC_ENUMERABLE_CANCELLATION
             return Core();
 
             async IAsyncEnumerable<TResult> Core([System.Runtime.CompilerServices.EnumeratorCancellation]CancellationToken cancellationToken = default)
 #else
-=======
->>>>>>> 305d381d
             return Create(Core);
 
             async IAsyncEnumerator<TResult> Core(CancellationToken cancellationToken)
@@ -90,15 +86,11 @@
             if (resultSelector == null)
                 throw Error.ArgumentNull(nameof(resultSelector));
 
-<<<<<<< HEAD
-#if USE_ASYNC_ITERATOR
 #if HAS_ASYNC_ENUMERABLE_CANCELLATION
             return Core();
 
             async IAsyncEnumerable<TResult> Core([System.Runtime.CompilerServices.EnumeratorCancellation]CancellationToken cancellationToken = default)
 #else
-=======
->>>>>>> 305d381d
             return Create(Core);
 
             async IAsyncEnumerator<TResult> Core(CancellationToken cancellationToken)
@@ -155,15 +147,11 @@
             if (resultSelector == null)
                 throw Error.ArgumentNull(nameof(resultSelector));
 
-<<<<<<< HEAD
-#if USE_ASYNC_ITERATOR
 #if HAS_ASYNC_ENUMERABLE_CANCELLATION
             return Core();
 
             async IAsyncEnumerable<TResult> Core([System.Runtime.CompilerServices.EnumeratorCancellation]CancellationToken cancellationToken = default)
 #else
-=======
->>>>>>> 305d381d
             return Create(Core);
 
             async IAsyncEnumerator<TResult> Core(CancellationToken cancellationToken)
