﻿// Licensed to the .NET Foundation under one or more agreements.
// The .NET Foundation licenses this file to you under the Apache 2.0 License.
// See the LICENSE file in the project root for more information. 

using System.Collections.Generic;
using System.Threading;
using System.Threading.Tasks;

namespace System.Linq
{
    public static partial class AsyncEnumerable
    {
        public static IAsyncEnumerable<TSource> SkipWhile<TSource>(this IAsyncEnumerable<TSource> source, Func<TSource, bool> predicate)
        {
            if (source == null)
                throw Error.ArgumentNull(nameof(source));
            if (predicate == null)
                throw Error.ArgumentNull(nameof(predicate));

<<<<<<< HEAD
#if USE_ASYNC_ITERATOR
#if HAS_ASYNC_ENUMERABLE_CANCELLATION
            return Core();

            async IAsyncEnumerable<TSource> Core([System.Runtime.CompilerServices.EnumeratorCancellation]CancellationToken cancellationToken = default)
#else
=======
>>>>>>> 305d381d
            return Create(Core);

            async IAsyncEnumerator<TSource> Core(CancellationToken cancellationToken)
#endif
            {
                await using (var e = source.GetConfiguredAsyncEnumerator(cancellationToken, false))
                {
                    while (await e.MoveNextAsync())
                    {
                        var element = e.Current;

                        if (!predicate(element))
                        {
                            yield return element;

                            while (await e.MoveNextAsync())
                            {
                                yield return e.Current;
                            }

                            yield break;
                        }
                    }
                }
            }
        }

        public static IAsyncEnumerable<TSource> SkipWhile<TSource>(this IAsyncEnumerable<TSource> source, Func<TSource, int, bool> predicate)
        {
            if (source == null)
                throw Error.ArgumentNull(nameof(source));
            if (predicate == null)
                throw Error.ArgumentNull(nameof(predicate));

<<<<<<< HEAD
#if USE_ASYNC_ITERATOR
#if HAS_ASYNC_ENUMERABLE_CANCELLATION
            return Core();

            async IAsyncEnumerable<TSource> Core([System.Runtime.CompilerServices.EnumeratorCancellation]CancellationToken cancellationToken = default)
#else
=======
>>>>>>> 305d381d
            return Create(Core);

            async IAsyncEnumerator<TSource> Core(CancellationToken cancellationToken)
#endif
            {
                await using (var e = source.GetConfiguredAsyncEnumerator(cancellationToken, false))
                {
                    var index = -1;

                    while (await e.MoveNextAsync())
                    {
                        checked
                        {
                            index++;
                        }

                        var element = e.Current;

                        if (!predicate(element, index))
                        {
                            yield return element;

                            while (await e.MoveNextAsync())
                            {
                                yield return e.Current;
                            }

                            yield break;
                        }
                    }
                }
            }
        }

        internal static IAsyncEnumerable<TSource> SkipWhileAwaitCore<TSource>(this IAsyncEnumerable<TSource> source, Func<TSource, ValueTask<bool>> predicate)
        {
            if (source == null)
                throw Error.ArgumentNull(nameof(source));
            if (predicate == null)
                throw Error.ArgumentNull(nameof(predicate));

<<<<<<< HEAD
#if USE_ASYNC_ITERATOR
#if HAS_ASYNC_ENUMERABLE_CANCELLATION
            return Core();

            async IAsyncEnumerable<TSource> Core([System.Runtime.CompilerServices.EnumeratorCancellation]CancellationToken cancellationToken = default)
#else
=======
>>>>>>> 305d381d
            return Create(Core);

            async IAsyncEnumerator<TSource> Core(CancellationToken cancellationToken)
#endif
            {
                await using (var e = source.GetConfiguredAsyncEnumerator(cancellationToken, false))
                {
                    while (await e.MoveNextAsync())
                    {
                        var element = e.Current;

                        if (!await predicate(element).ConfigureAwait(false))
                        {
                            yield return element;

                            while (await e.MoveNextAsync())
                            {
                                yield return e.Current;
                            }

                            yield break;
                        }
                    }
                }
            }
        }

#if !NO_DEEP_CANCELLATION
        internal static IAsyncEnumerable<TSource> SkipWhileAwaitWithCancellationCore<TSource>(this IAsyncEnumerable<TSource> source, Func<TSource, CancellationToken, ValueTask<bool>> predicate)
        {
            if (source == null)
                throw Error.ArgumentNull(nameof(source));
            if (predicate == null)
                throw Error.ArgumentNull(nameof(predicate));

<<<<<<< HEAD
#if USE_ASYNC_ITERATOR
#if HAS_ASYNC_ENUMERABLE_CANCELLATION
            return Core();

            async IAsyncEnumerable<TSource> Core([System.Runtime.CompilerServices.EnumeratorCancellation]CancellationToken cancellationToken = default)
#else
=======
>>>>>>> 305d381d
            return Create(Core);

            async IAsyncEnumerator<TSource> Core(CancellationToken cancellationToken)
#endif
            {
                await using (var e = source.GetConfiguredAsyncEnumerator(cancellationToken, false))
                {
                    while (await e.MoveNextAsync())
                    {
                        var element = e.Current;

                        if (!await predicate(element, cancellationToken).ConfigureAwait(false))
                        {
                            yield return element;

                            while (await e.MoveNextAsync())
                            {
                                yield return e.Current;
                            }

                            yield break;
                        }
                    }
                }
            }
        }
#endif

        internal static IAsyncEnumerable<TSource> SkipWhileAwaitCore<TSource>(this IAsyncEnumerable<TSource> source, Func<TSource, int, ValueTask<bool>> predicate)
        {
            if (source == null)
                throw Error.ArgumentNull(nameof(source));
            if (predicate == null)
                throw Error.ArgumentNull(nameof(predicate));

<<<<<<< HEAD
#if USE_ASYNC_ITERATOR
#if HAS_ASYNC_ENUMERABLE_CANCELLATION
            return Core();

            async IAsyncEnumerable<TSource> Core([System.Runtime.CompilerServices.EnumeratorCancellation]CancellationToken cancellationToken = default)
#else
=======
>>>>>>> 305d381d
            return Create(Core);

            async IAsyncEnumerator<TSource> Core(CancellationToken cancellationToken)
#endif
            {
                await using (var e = source.GetConfiguredAsyncEnumerator(cancellationToken, false))
                {
                    var index = -1;

                    while (await e.MoveNextAsync())
                    {
                        checked
                        {
                            index++;
                        }

                        var element = e.Current;

                        if (!await predicate(element, index).ConfigureAwait(false))
                        {
                            yield return element;

                            while (await e.MoveNextAsync())
                            {
                                yield return e.Current;
                            }

                            yield break;
                        }
                    }
                }
            }
        }

#if !NO_DEEP_CANCELLATION
        internal static IAsyncEnumerable<TSource> SkipWhileAwaitWithCancellationCore<TSource>(this IAsyncEnumerable<TSource> source, Func<TSource, int, CancellationToken, ValueTask<bool>> predicate)
        {
            if (source == null)
                throw Error.ArgumentNull(nameof(source));
            if (predicate == null)
                throw Error.ArgumentNull(nameof(predicate));

<<<<<<< HEAD
#if USE_ASYNC_ITERATOR
#if HAS_ASYNC_ENUMERABLE_CANCELLATION
            return Core();

            async IAsyncEnumerable<TSource> Core([System.Runtime.CompilerServices.EnumeratorCancellation]CancellationToken cancellationToken = default)
#else
=======
>>>>>>> 305d381d
            return Create(Core);

            async IAsyncEnumerator<TSource> Core(CancellationToken cancellationToken)
#endif
            {
                await using (var e = source.GetConfiguredAsyncEnumerator(cancellationToken, false))
                {
                    var index = -1;

                    while (await e.MoveNextAsync())
                    {
                        checked
                        {
                            index++;
                        }

                        var element = e.Current;

                        if (!await predicate(element, index, cancellationToken).ConfigureAwait(false))
                        {
                            yield return element;

                            while (await e.MoveNextAsync())
                            {
                                yield return e.Current;
                            }

                            yield break;
                        }
                    }
                }
            }
        }
#endif
    }
}<|MERGE_RESOLUTION|>--- conflicted
+++ resolved
@@ -17,15 +17,11 @@
             if (predicate == null)
                 throw Error.ArgumentNull(nameof(predicate));
 
-<<<<<<< HEAD
-#if USE_ASYNC_ITERATOR
-#if HAS_ASYNC_ENUMERABLE_CANCELLATION
-            return Core();
-
-            async IAsyncEnumerable<TSource> Core([System.Runtime.CompilerServices.EnumeratorCancellation]CancellationToken cancellationToken = default)
-#else
-=======
->>>>>>> 305d381d
+#if HAS_ASYNC_ENUMERABLE_CANCELLATION
+            return Core();
+
+            async IAsyncEnumerable<TSource> Core([System.Runtime.CompilerServices.EnumeratorCancellation]CancellationToken cancellationToken = default)
+#else
             return Create(Core);
 
             async IAsyncEnumerator<TSource> Core(CancellationToken cancellationToken)
@@ -60,15 +56,11 @@
             if (predicate == null)
                 throw Error.ArgumentNull(nameof(predicate));
 
-<<<<<<< HEAD
-#if USE_ASYNC_ITERATOR
-#if HAS_ASYNC_ENUMERABLE_CANCELLATION
-            return Core();
-
-            async IAsyncEnumerable<TSource> Core([System.Runtime.CompilerServices.EnumeratorCancellation]CancellationToken cancellationToken = default)
-#else
-=======
->>>>>>> 305d381d
+#if HAS_ASYNC_ENUMERABLE_CANCELLATION
+            return Core();
+
+            async IAsyncEnumerable<TSource> Core([System.Runtime.CompilerServices.EnumeratorCancellation]CancellationToken cancellationToken = default)
+#else
             return Create(Core);
 
             async IAsyncEnumerator<TSource> Core(CancellationToken cancellationToken)
@@ -110,15 +102,11 @@
             if (predicate == null)
                 throw Error.ArgumentNull(nameof(predicate));
 
-<<<<<<< HEAD
-#if USE_ASYNC_ITERATOR
-#if HAS_ASYNC_ENUMERABLE_CANCELLATION
-            return Core();
-
-            async IAsyncEnumerable<TSource> Core([System.Runtime.CompilerServices.EnumeratorCancellation]CancellationToken cancellationToken = default)
-#else
-=======
->>>>>>> 305d381d
+#if HAS_ASYNC_ENUMERABLE_CANCELLATION
+            return Core();
+
+            async IAsyncEnumerable<TSource> Core([System.Runtime.CompilerServices.EnumeratorCancellation]CancellationToken cancellationToken = default)
+#else
             return Create(Core);
 
             async IAsyncEnumerator<TSource> Core(CancellationToken cancellationToken)
@@ -154,15 +142,11 @@
             if (predicate == null)
                 throw Error.ArgumentNull(nameof(predicate));
 
-<<<<<<< HEAD
-#if USE_ASYNC_ITERATOR
-#if HAS_ASYNC_ENUMERABLE_CANCELLATION
-            return Core();
-
-            async IAsyncEnumerable<TSource> Core([System.Runtime.CompilerServices.EnumeratorCancellation]CancellationToken cancellationToken = default)
-#else
-=======
->>>>>>> 305d381d
+#if HAS_ASYNC_ENUMERABLE_CANCELLATION
+            return Core();
+
+            async IAsyncEnumerable<TSource> Core([System.Runtime.CompilerServices.EnumeratorCancellation]CancellationToken cancellationToken = default)
+#else
             return Create(Core);
 
             async IAsyncEnumerator<TSource> Core(CancellationToken cancellationToken)
@@ -198,15 +182,11 @@
             if (predicate == null)
                 throw Error.ArgumentNull(nameof(predicate));
 
-<<<<<<< HEAD
-#if USE_ASYNC_ITERATOR
-#if HAS_ASYNC_ENUMERABLE_CANCELLATION
-            return Core();
-
-            async IAsyncEnumerable<TSource> Core([System.Runtime.CompilerServices.EnumeratorCancellation]CancellationToken cancellationToken = default)
-#else
-=======
->>>>>>> 305d381d
+#if HAS_ASYNC_ENUMERABLE_CANCELLATION
+            return Core();
+
+            async IAsyncEnumerable<TSource> Core([System.Runtime.CompilerServices.EnumeratorCancellation]CancellationToken cancellationToken = default)
+#else
             return Create(Core);
 
             async IAsyncEnumerator<TSource> Core(CancellationToken cancellationToken)
@@ -249,15 +229,11 @@
             if (predicate == null)
                 throw Error.ArgumentNull(nameof(predicate));
 
-<<<<<<< HEAD
-#if USE_ASYNC_ITERATOR
-#if HAS_ASYNC_ENUMERABLE_CANCELLATION
-            return Core();
-
-            async IAsyncEnumerable<TSource> Core([System.Runtime.CompilerServices.EnumeratorCancellation]CancellationToken cancellationToken = default)
-#else
-=======
->>>>>>> 305d381d
+#if HAS_ASYNC_ENUMERABLE_CANCELLATION
+            return Core();
+
+            async IAsyncEnumerable<TSource> Core([System.Runtime.CompilerServices.EnumeratorCancellation]CancellationToken cancellationToken = default)
+#else
             return Create(Core);
 
             async IAsyncEnumerator<TSource> Core(CancellationToken cancellationToken)
