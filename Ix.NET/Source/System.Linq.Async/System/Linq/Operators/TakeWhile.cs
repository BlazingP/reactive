--- conflicted
+++ resolved
@@ -17,15 +17,11 @@
             if (predicate == null)
                 throw Error.ArgumentNull(nameof(predicate));
 
-<<<<<<< HEAD
-#if USE_ASYNC_ITERATOR
-#if HAS_ASYNC_ENUMERABLE_CANCELLATION
-            return Core();
-
-            async IAsyncEnumerable<TSource> Core([System.Runtime.CompilerServices.EnumeratorCancellation]CancellationToken cancellationToken = default)
-#else
-=======
->>>>>>> 305d381d
+#if HAS_ASYNC_ENUMERABLE_CANCELLATION
+            return Core();
+
+            async IAsyncEnumerable<TSource> Core([System.Runtime.CompilerServices.EnumeratorCancellation]CancellationToken cancellationToken = default)
+#else
             return Create(Core);
 
             async IAsyncEnumerator<TSource> Core(CancellationToken cancellationToken)
@@ -50,15 +46,11 @@
             if (predicate == null)
                 throw Error.ArgumentNull(nameof(predicate));
 
-<<<<<<< HEAD
-#if USE_ASYNC_ITERATOR
-#if HAS_ASYNC_ENUMERABLE_CANCELLATION
-            return Core();
-
-            async IAsyncEnumerable<TSource> Core([System.Runtime.CompilerServices.EnumeratorCancellation]CancellationToken cancellationToken = default)
-#else
-=======
->>>>>>> 305d381d
+#if HAS_ASYNC_ENUMERABLE_CANCELLATION
+            return Core();
+
+            async IAsyncEnumerable<TSource> Core([System.Runtime.CompilerServices.EnumeratorCancellation]CancellationToken cancellationToken = default)
+#else
             return Create(Core);
 
             async IAsyncEnumerator<TSource> Core(CancellationToken cancellationToken)
@@ -90,15 +82,11 @@
             if (predicate == null)
                 throw Error.ArgumentNull(nameof(predicate));
 
-<<<<<<< HEAD
-#if USE_ASYNC_ITERATOR
-#if HAS_ASYNC_ENUMERABLE_CANCELLATION
-            return Core();
-
-            async IAsyncEnumerable<TSource> Core([System.Runtime.CompilerServices.EnumeratorCancellation]CancellationToken cancellationToken = default)
-#else
-=======
->>>>>>> 305d381d
+#if HAS_ASYNC_ENUMERABLE_CANCELLATION
+            return Core();
+
+            async IAsyncEnumerable<TSource> Core([System.Runtime.CompilerServices.EnumeratorCancellation]CancellationToken cancellationToken = default)
+#else
             return Create(Core);
 
             async IAsyncEnumerator<TSource> Core(CancellationToken cancellationToken)
@@ -124,15 +112,11 @@
             if (predicate == null)
                 throw Error.ArgumentNull(nameof(predicate));
 
-<<<<<<< HEAD
-#if USE_ASYNC_ITERATOR
-#if HAS_ASYNC_ENUMERABLE_CANCELLATION
-            return Core();
-
-            async IAsyncEnumerable<TSource> Core([System.Runtime.CompilerServices.EnumeratorCancellation]CancellationToken cancellationToken = default)
-#else
-=======
->>>>>>> 305d381d
+#if HAS_ASYNC_ENUMERABLE_CANCELLATION
+            return Core();
+
+            async IAsyncEnumerable<TSource> Core([System.Runtime.CompilerServices.EnumeratorCancellation]CancellationToken cancellationToken = default)
+#else
             return Create(Core);
 
             async IAsyncEnumerator<TSource> Core(CancellationToken cancellationToken)
@@ -158,15 +142,11 @@
             if (predicate == null)
                 throw Error.ArgumentNull(nameof(predicate));
 
-<<<<<<< HEAD
-#if USE_ASYNC_ITERATOR
-#if HAS_ASYNC_ENUMERABLE_CANCELLATION
-            return Core();
-
-            async IAsyncEnumerable<TSource> Core([System.Runtime.CompilerServices.EnumeratorCancellation]CancellationToken cancellationToken = default)
-#else
-=======
->>>>>>> 305d381d
+#if HAS_ASYNC_ENUMERABLE_CANCELLATION
+            return Core();
+
+            async IAsyncEnumerable<TSource> Core([System.Runtime.CompilerServices.EnumeratorCancellation]CancellationToken cancellationToken = default)
+#else
             return Create(Core);
 
             async IAsyncEnumerator<TSource> Core(CancellationToken cancellationToken)
@@ -199,15 +179,11 @@
             if (predicate == null)
                 throw Error.ArgumentNull(nameof(predicate));
 
-<<<<<<< HEAD
-#if USE_ASYNC_ITERATOR
-#if HAS_ASYNC_ENUMERABLE_CANCELLATION
-            return Core();
-
-            async IAsyncEnumerable<TSource> Core([System.Runtime.CompilerServices.EnumeratorCancellation]CancellationToken cancellationToken = default)
-#else
-=======
->>>>>>> 305d381d
+#if HAS_ASYNC_ENUMERABLE_CANCELLATION
+            return Core();
+
+            async IAsyncEnumerable<TSource> Core([System.Runtime.CompilerServices.EnumeratorCancellation]CancellationToken cancellationToken = default)
+#else
             return Create(Core);
 
             async IAsyncEnumerator<TSource> Core(CancellationToken cancellationToken)
