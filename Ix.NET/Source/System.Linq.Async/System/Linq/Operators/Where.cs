--- conflicted
+++ resolved
@@ -34,15 +34,11 @@
             if (predicate == null)
                 throw Error.ArgumentNull(nameof(predicate));
 
-<<<<<<< HEAD
-#if USE_ASYNC_ITERATOR
 #if HAS_ASYNC_ENUMERABLE_CANCELLATION
             return Core();
 
             async IAsyncEnumerable<TSource> Core([System.Runtime.CompilerServices.EnumeratorCancellation]CancellationToken cancellationToken = default)
 #else
-=======
->>>>>>> 305d381d
             return Create(Core);
 
             async IAsyncEnumerator<TSource> Core(CancellationToken cancellationToken)
@@ -106,15 +102,11 @@
             if (predicate == null)
                 throw Error.ArgumentNull(nameof(predicate));
 
-<<<<<<< HEAD
-#if USE_ASYNC_ITERATOR
 #if HAS_ASYNC_ENUMERABLE_CANCELLATION
             return Core();
 
             async IAsyncEnumerable<TSource> Core([System.Runtime.CompilerServices.EnumeratorCancellation]CancellationToken cancellationToken = default)
 #else
-=======
->>>>>>> 305d381d
             return Create(Core);
 
             async IAsyncEnumerator<TSource> Core(CancellationToken cancellationToken)
@@ -145,15 +137,11 @@
             if (predicate == null)
                 throw Error.ArgumentNull(nameof(predicate));
 
-<<<<<<< HEAD
-#if USE_ASYNC_ITERATOR
 #if HAS_ASYNC_ENUMERABLE_CANCELLATION
             return Core();
 
             async IAsyncEnumerable<TSource> Core([System.Runtime.CompilerServices.EnumeratorCancellation]CancellationToken cancellationToken = default)
 #else
-=======
->>>>>>> 305d381d
             return Create(Core);
 
             async IAsyncEnumerator<TSource> Core(CancellationToken cancellationToken)
