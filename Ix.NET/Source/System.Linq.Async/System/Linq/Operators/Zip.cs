﻿// Licensed to the .NET Foundation under one or more agreements.
// The .NET Foundation licenses this file to you under the Apache 2.0 License.
// See the LICENSE file in the project root for more information. 

using System.Collections.Generic;
using System.Diagnostics;
using System.Threading;
using System.Threading.Tasks;

namespace System.Linq
{
    public static partial class AsyncEnumerable
    {
#if HAS_VALUETUPLE
        public static IAsyncEnumerable<(TFirst First, TSecond Second)> Zip<TFirst, TSecond>(this IAsyncEnumerable<TFirst> first, IAsyncEnumerable<TSecond> second)
        {
            if (first == null)
                throw Error.ArgumentNull(nameof(first));
            if (second == null)
                throw Error.ArgumentNull(nameof(second));

<<<<<<< HEAD
#if USE_ASYNC_ITERATOR
#if HAS_ASYNC_ENUMERABLE_CANCELLATION
            return Core();

            async IAsyncEnumerable<(TFirst, TSecond)> Core([System.Runtime.CompilerServices.EnumeratorCancellation]CancellationToken cancellationToken = default)
#else
=======
>>>>>>> 305d381d
            return Create(Core);

            async IAsyncEnumerator<(TFirst, TSecond)> Core(CancellationToken cancellationToken)
#endif
            {
                await using (var e1 = first.GetConfiguredAsyncEnumerator(cancellationToken, false))
                {
                    await using (var e2 = second.GetConfiguredAsyncEnumerator(cancellationToken, false))
                    {
                        while (await e1.MoveNextAsync() && await e2.MoveNextAsync())
                        {
                            yield return (e1.Current, e2.Current);
                        }
                    }
                }
            }
        }
#endif

        public static IAsyncEnumerable<TResult> Zip<TFirst, TSecond, TResult>(this IAsyncEnumerable<TFirst> first, IAsyncEnumerable<TSecond> second, Func<TFirst, TSecond, TResult> selector)
        {
            if (first == null)
                throw Error.ArgumentNull(nameof(first));
            if (second == null)
                throw Error.ArgumentNull(nameof(second));
            if (selector == null)
                throw Error.ArgumentNull(nameof(selector));

<<<<<<< HEAD
#if USE_ASYNC_ITERATOR
#if HAS_ASYNC_ENUMERABLE_CANCELLATION
            return Core();

            async IAsyncEnumerable<TResult> Core([System.Runtime.CompilerServices.EnumeratorCancellation]CancellationToken cancellationToken = default)
#else
=======
>>>>>>> 305d381d
            return Create(Core);

            async IAsyncEnumerator<TResult> Core(CancellationToken cancellationToken)
#endif
            {
                await using (var e1 = first.GetConfiguredAsyncEnumerator(cancellationToken, false))
                {
                    await using (var e2 = second.GetConfiguredAsyncEnumerator(cancellationToken, false))
                    {
                        while (await e1.MoveNextAsync() && await e2.MoveNextAsync())
                        {
                            yield return selector(e1.Current, e2.Current);
                        }
                    }
                }
            }
        }

        internal static IAsyncEnumerable<TResult> ZipAwaitCore<TFirst, TSecond, TResult>(this IAsyncEnumerable<TFirst> first, IAsyncEnumerable<TSecond> second, Func<TFirst, TSecond, ValueTask<TResult>> selector)
        {
            if (first == null)
                throw Error.ArgumentNull(nameof(first));
            if (second == null)
                throw Error.ArgumentNull(nameof(second));
            if (selector == null)
                throw Error.ArgumentNull(nameof(selector));

<<<<<<< HEAD
#if USE_ASYNC_ITERATOR
#if HAS_ASYNC_ENUMERABLE_CANCELLATION
            return Core();

            async IAsyncEnumerable<TResult> Core([System.Runtime.CompilerServices.EnumeratorCancellation]CancellationToken cancellationToken = default)
#else
=======
>>>>>>> 305d381d
            return Create(Core);

            async IAsyncEnumerator<TResult> Core(CancellationToken cancellationToken)
#endif
            {
                await using (var e1 = first.GetConfiguredAsyncEnumerator(cancellationToken, false))
                {
                    await using (var e2 = second.GetConfiguredAsyncEnumerator(cancellationToken, false))
                    {
                        while (await e1.MoveNextAsync() && await e2.MoveNextAsync())
                        {
                            yield return await selector(e1.Current, e2.Current).ConfigureAwait(false);
                        }
                    }
                }
            }
        }

#if !NO_DEEP_CANCELLATION
        internal static IAsyncEnumerable<TResult> ZipAwaitWithCancellationCore<TFirst, TSecond, TResult>(this IAsyncEnumerable<TFirst> first, IAsyncEnumerable<TSecond> second, Func<TFirst, TSecond, CancellationToken, ValueTask<TResult>> selector)
        {
            if (first == null)
                throw Error.ArgumentNull(nameof(first));
            if (second == null)
                throw Error.ArgumentNull(nameof(second));
            if (selector == null)
                throw Error.ArgumentNull(nameof(selector));

            return Create(Core);

            async IAsyncEnumerator<TResult> Core(CancellationToken cancellationToken)
            {
                await using (var e1 = first.GetConfiguredAsyncEnumerator(cancellationToken, false))
                {
                    await using (var e2 = second.GetConfiguredAsyncEnumerator(cancellationToken, false))
                    {
                        while (await e1.MoveNextAsync() && await e2.MoveNextAsync())
                        {
                            yield return await selector(e1.Current, e2.Current, cancellationToken).ConfigureAwait(false);
                        }
                    }
                }
            }
        }
#endif
    }
}<|MERGE_RESOLUTION|>--- conflicted
+++ resolved
@@ -19,15 +19,11 @@
             if (second == null)
                 throw Error.ArgumentNull(nameof(second));
 
-<<<<<<< HEAD
-#if USE_ASYNC_ITERATOR
 #if HAS_ASYNC_ENUMERABLE_CANCELLATION
             return Core();
 
             async IAsyncEnumerable<(TFirst, TSecond)> Core([System.Runtime.CompilerServices.EnumeratorCancellation]CancellationToken cancellationToken = default)
 #else
-=======
->>>>>>> 305d381d
             return Create(Core);
 
             async IAsyncEnumerator<(TFirst, TSecond)> Core(CancellationToken cancellationToken)
@@ -56,15 +52,11 @@
             if (selector == null)
                 throw Error.ArgumentNull(nameof(selector));
 
-<<<<<<< HEAD
-#if USE_ASYNC_ITERATOR
 #if HAS_ASYNC_ENUMERABLE_CANCELLATION
             return Core();
 
             async IAsyncEnumerable<TResult> Core([System.Runtime.CompilerServices.EnumeratorCancellation]CancellationToken cancellationToken = default)
 #else
-=======
->>>>>>> 305d381d
             return Create(Core);
 
             async IAsyncEnumerator<TResult> Core(CancellationToken cancellationToken)
@@ -92,15 +84,11 @@
             if (selector == null)
                 throw Error.ArgumentNull(nameof(selector));
 
-<<<<<<< HEAD
-#if USE_ASYNC_ITERATOR
 #if HAS_ASYNC_ENUMERABLE_CANCELLATION
             return Core();
 
             async IAsyncEnumerable<TResult> Core([System.Runtime.CompilerServices.EnumeratorCancellation]CancellationToken cancellationToken = default)
 #else
-=======
->>>>>>> 305d381d
             return Create(Core);
 
             async IAsyncEnumerator<TResult> Core(CancellationToken cancellationToken)
