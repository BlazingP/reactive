--- conflicted
+++ resolved
@@ -99,11 +99,7 @@
         private static readonly TimeSpan RETRYSHORT = TimeSpan.FromMilliseconds(50);
 
         /// <summary>
-<<<<<<< HEAD
         /// Longest interval supported by timers in the BCL.
-=======
-        /// Longest interval supported by System.Threading.Timer.
->>>>>>> 5260b7a8
         /// </summary>
         private static readonly TimeSpan MAXSUPPORTEDTIMER = TimeSpan.FromMilliseconds((1L << 32) - 2);
 
