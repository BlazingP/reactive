--- conflicted
+++ resolved
@@ -122,13 +122,8 @@
                 {
                     _gate = new object();
 
-<<<<<<< HEAD
-                    Disposable.SetSingle(ref _task, parent._scheduler.Schedule(this, parent._duration, (_, state) => state.Tick()));
+                    Disposable.SetSingle(ref _task, parent._scheduler.ScheduleAction(this, parent._duration, state => state.Tick()));
                     Run(parent._source);
-=======
-                    Disposable.SetSingle(ref _task, parent._scheduler.ScheduleAction(this, parent._duration, state => state.Tick()));
-                    base.Run(parent._source);
->>>>>>> 45f3cb29
                 }
 
                 protected override void Dispose(bool disposing)
